/*
 * Copyright (c) 2010 The Broad Institute
 *
 * Permission is hereby granted, free of charge, to any person
 * obtaining a copy of this software and associated documentation
 * files (the "Software"), to deal in the Software without
 * restriction, including without limitation the rights to use,
 * copy, modify, merge, publish, distribute, sublicense, and/or sell
 * copies of the Software, and to permit persons to whom the
 * Software is furnished to do so, subject to the following
 * conditions:
 *
 * The above copyright notice and this permission notice shall be
 * included in all copies or substantial portions of the Software.
 *
 * THE SOFTWARE IS PROVIDED "AS IS", WITHOUT WARRANTY OF ANY KIND,
 * EXPRESS OR IMPLIED, INCLUDING BUT NOT LIMITED TO THE WARRANTIES
 * OF MERCHANTABILITY, FITNESS FOR A PARTICULAR PURPOSE AND
 * NONINFRINGEMENT. IN NO EVENT SHALL THE AUTHORS OR COPYRIGHT
 * HOLDERS BE LIABLE FOR ANY CLAIM, DAMAGES OR OTHER LIABILITY,
 * WHETHER IN AN ACTION OF CONTRACT, TORT OR OTHERWISE, ARISING
 * FROM, OUT OF OR IN CONNECTION WITH THE SOFTWARE OR
 * THE USE OR OTHER DEALINGS IN THE SOFTWARE.
 */

package org.broadinstitute.sting.utils.codecs.vcf;

import org.apache.log4j.Logger;
import org.broadinstitute.sting.gatk.GenomeAnalysisEngine;
import org.broadinstitute.sting.gatk.datasources.rmd.ReferenceOrderedDataSource;
import org.broadinstitute.sting.utils.variantcontext.VariantContext;

import java.util.*;

/**
 * A set of static utility methods for common operations on VCF files/records.
 */
public class VCFUtils {
    /**
     * Constructor access disallowed...static utility methods only!
     */
    private VCFUtils() { }

    public static Map<String, VCFHeader> getVCFHeadersFromRods(GenomeAnalysisEngine toolkit, Collection<String> rodNames) {
        Map<String, VCFHeader> data = new HashMap<String, VCFHeader>();

        // iterate to get all of the sample names
        List<ReferenceOrderedDataSource> dataSources = toolkit.getRodDataSources();
        for ( ReferenceOrderedDataSource source : dataSources ) {
            // ignore the rod if it's not in our list
            if ( rodNames != null && !rodNames.contains(source.getName()) )
                continue;

            if ( source.getHeader() != null && source.getHeader() instanceof VCFHeader )
                data.put(source.getName(), (VCFHeader)source.getHeader());
        }

        return data;
    }

    public static Map<String,VCFHeader> getVCFHeadersFromRodPrefix(GenomeAnalysisEngine toolkit,String prefix) {
        Map<String, VCFHeader> data = new HashMap<String, VCFHeader>();

        // iterate to get all of the sample names
        List<ReferenceOrderedDataSource> dataSources = toolkit.getRodDataSources();
        for ( ReferenceOrderedDataSource source : dataSources ) {
            // ignore the rod if lacks the prefix
            if ( ! source.getName().startsWith(prefix) )
                continue;

            if ( source.getHeader() != null && source.getHeader() instanceof VCFHeader )
                data.put(source.getName(), (VCFHeader)source.getHeader());
        }

        return data;
    }

    /**
     * Gets the header fields from all VCF rods input by the user
     *
     * @param toolkit    GATK engine
     *
     * @return a set of all fields
     */
    public static Set<VCFHeaderLine> getHeaderFields(GenomeAnalysisEngine toolkit) {
        return getHeaderFields(toolkit, null);
    }

    /**
     * Gets the header fields from all VCF rods input by the user
     *
     * @param toolkit    GATK engine
     * @param rodNames   names of rods to use, or null if we should use all possible ones
     *
     * @return a set of all fields
     */
    public static Set<VCFHeaderLine> getHeaderFields(GenomeAnalysisEngine toolkit, Collection<String> rodNames) {

        // keep a map of sample name to occurrences encountered
        TreeSet<VCFHeaderLine> fields = new TreeSet<VCFHeaderLine>();

        // iterate to get all of the sample names
        List<ReferenceOrderedDataSource> dataSources = toolkit.getRodDataSources();
        for ( ReferenceOrderedDataSource source : dataSources ) {
            // ignore the rod if it's not in our list
            if ( rodNames != null && !rodNames.contains(source.getName()) )
                continue;

            if ( source.getRecordType().equals(VariantContext.class)) {
                VCFHeader header = (VCFHeader)source.getHeader();
                if ( header != null )
                    fields.addAll(header.getMetaData());
            }
        }

        return fields;
    }

<<<<<<< HEAD

=======
    /** Only displays a warning if a logger is provided and an identical warning hasn't been already issued */
    private static final class HeaderConflictWarner {
        Logger logger;
        Set<String> alreadyIssued = new HashSet<String>();

        private HeaderConflictWarner(final Logger logger) {
            this.logger = logger;
        }

        public void warn(final VCFHeaderLine line, final String msg) {
            if ( logger != null && ! alreadyIssued.contains(line.getKey()) ) {
                alreadyIssued.add(line.getKey());
                logger.warn(msg);
            }
        }
    }
>>>>>>> cb284eeb

    public static Set<VCFHeaderLine> smartMergeHeaders(Collection<VCFHeader> headers, Logger logger) throws IllegalStateException {
        HashMap<String, VCFHeaderLine> map = new HashMap<String, VCFHeaderLine>(); // from KEY.NAME -> line
        HeaderConflictWarner conflictWarner = new HeaderConflictWarner(logger);

        // todo -- needs to remove all version headers from sources and add its own VCF version line
        for ( VCFHeader source : headers ) {
            //System.out.printf("Merging in header %s%n", source);
            for ( VCFHeaderLine line : source.getMetaData()) {
                String key = line.getKey();

                if ( line instanceof VCFNamedHeaderLine)
                    key = key + "" + ((VCFNamedHeaderLine) line).getName();

                if ( map.containsKey(key) ) {
                    VCFHeaderLine other = map.get(key);
                    if ( line.equals(other) )
                        continue;
                    else if ( ! line.getClass().equals(other.getClass()) )
                        throw new IllegalStateException("Incompatible header types: " + line + " " + other );
                    else if ( line instanceof VCFFilterHeaderLine) {
                        String lineName = ((VCFFilterHeaderLine) line).getName();
                        String otherName = ((VCFFilterHeaderLine) other).getName();
                        if ( ! lineName.equals(otherName) )
                            throw new IllegalStateException("Incompatible header types: " + line + " " + other );
                    } else if ( line instanceof VCFCompoundHeaderLine ) {
                        VCFCompoundHeaderLine compLine = (VCFCompoundHeaderLine)line;
                        VCFCompoundHeaderLine compOther = (VCFCompoundHeaderLine)other;

                        // if the names are the same, but the values are different, we need to quit
                        if (! (compLine).equalsExcludingDescription(compOther) ) {
                            if ( compLine.getType().equals(compOther.getType()) ) {
                                // The Number entry is an Integer that describes the number of values that can be
                                // included with the INFO field. For example, if the INFO field contains a single
                                // number, then this value should be 1. However, if the INFO field describes a pair
                                // of numbers, then this value should be 2 and so on. If the number of possible
                                // values varies, is unknown, or is unbounded, then this value should be '.'.
                                conflictWarner.warn(line, "Promoting header field Number to . due to number differences in header lines: " + line + " " + other);
                                compOther.setNumberToUnbounded();
                            } else if ( compLine.getType() == VCFHeaderLineType.Integer && compOther.getType() == VCFHeaderLineType.Float ) {
                                // promote key to Float
                                conflictWarner.warn(line, "Promoting Integer to Float in header: " + compOther);
                                map.put(key, compOther);
                            } else if ( compLine.getType() == VCFHeaderLineType.Float && compOther.getType() == VCFHeaderLineType.Integer ) {
                                // promote key to Float
                                conflictWarner.warn(line, "Promoting Integer to Float in header: " + compOther);
                            } else {
                                throw new IllegalStateException("Incompatible header types, collision between these two types: " + line + " " + other );
                            }
                        }
<<<<<<< HEAD
                        if ( ! compLine.getDescription().equals(compOther.getDescription()) )
                            if ( logger != null ) logger.warn("Allowing unequal description fields through: keeping " + compOther + " excluding " + compLine);
=======
                        if ( ! compLine.getDescription().equals(compOther) )
                            conflictWarner.warn(line, "Allowing unequal description fields through: keeping " + compOther + " excluding " + compLine);
>>>>>>> cb284eeb
                    } else {
                        // we are not equal, but we're not anything special either
                        conflictWarner.warn(line, "Ignoring header line already in map: this header line = " + line + " already present header = " + other);
                    }
                } else {
                    map.put(key, line);
                    //System.out.printf("Adding header line %s%n", line);
                }
            }
        }

        return new HashSet<VCFHeaderLine>(map.values());
    }

<<<<<<< HEAD
    /**
     * Merges what is believed to be a CompoundHeaderLine(from INFO or FORMAT) into pre-existing entry
     *
     * @param map       the map to store the VCFHeaderLine in
     * @param key       the key formatted to be based on the id
     * @param line      the line that needs to be merged in
     * @param logger    logger to hold warning
     */
    private static void mergeCompoundHeaderLine(Map<String, VCFHeaderLine> map, String key, VCFHeaderLine line, Logger logger) throws IllegalStateException {
        VCFHeaderLine other = map.get(key);
        if(line.equals(other))
            return;
        if(!line.getClass().equals(other.getClass()))
            throw new IllegalStateException("Incompatible header types: " + line + " " + other);
        if(!(line instanceof VCFCompoundHeaderLine))
            throw new IllegalStateException("Expected VCFCompoundHeaderLine: " + line);

        VCFCompoundHeaderLine compLine = (VCFCompoundHeaderLine)line;
        VCFCompoundHeaderLine compOther = (VCFCompoundHeaderLine)other;

        if(compLine.getCount() != compOther.getCount()) {
            if ( logger != null ) logger.warn("Promoting header field Number to . due to number differences in header lines: " + line + " " + other);
            compOther.setNumberToUnbounded();
        }

        if (compLine.getType() != (compOther.getType())) {
            if ( compLine.getType() == VCFHeaderLineType.Integer && compOther.getType() == VCFHeaderLineType.Float ) {
                if ( logger != null ) logger.warn("Promoting Integer to Float in header: " + compLine);
            } else if ( compLine.getType() == VCFHeaderLineType.Float && compOther.getType() == VCFHeaderLineType.Integer ) {
                if ( logger != null ) logger.warn("Promoting Integer to Float in header: " + compOther);
                compOther.promoteIntToFloat();
            } else {
                throw new IllegalStateException("Incompatible header types, collision between these two types: " + line + " " + other );
            }
        }

        if (!compLine.getDescription().equals(compOther.getDescription()))
            if ( logger != null ) logger.warn("Allowing unequal description fields through: keeping " + compOther + " excluding " + compLine);

    }

    /**
     * Parses the ID out of the value of a "SAMPLE" VCFHeaderLine
     *
     * @param sampleString  the value of a "SAMPLE" VCFHeaderLine
     * @return              the ID field
     */

    private static String parseID(String sampleString) {
        int equalPos = sampleString.indexOf('=');
        int commaPos = sampleString.indexOf(',');
        return sampleString.substring(equalPos+1,commaPos);
    }

    /**
     * Inserts center with a . immediately after the first fields value (should be ID)
     *
     * @param sampleString  the value of a "SAMPLE" VCFHeaderLine
     * @param center        the name of the center
     * @return              a string such that ID=name becomes ID=name.center
     */
    private static String insertCenter(String sampleString, String center){
        return sampleString.replaceFirst(",", "." + center+ ",");
    }

    /**
     * Merges headers in a way more compliant with TCGA specifications, based on smartMergeHeaders
     *
     * This, and the associated functions above are probably too special cased and could use refactoring for
     * readability and reusability
     *
     * @param vcfRods   full rod list which includes the rod names
     * @param logger    logger to hold warnings
     * @return          set containing all the headers of the merged VCF
     * @throws IllegalStateException    generic exception if anything goes wrong
     */
    public static Set<VCFHeaderLine> tcgaMergeHeaders(Map<String, VCFHeader> vcfRods, Logger logger) throws IllegalStateException {
        HashMap<String, VCFHeaderLine> map = new HashMap<String, VCFHeaderLine>();
        HashMap<String, VCFHeaderLine> infoMap = new HashMap<String, VCFHeaderLine>();
        HashMap<String, VCFHeaderLine> filterMap = new HashMap<String, VCFHeaderLine>();
        HashMap<String, VCFHeaderLine> formatMap = new HashMap<String, VCFHeaderLine>();
        HashMap<String, VCFHeaderLine> sampleMap = new HashMap<String, VCFHeaderLine>();

        for(Map.Entry<String, VCFHeader> vcfRod : vcfRods.entrySet()) {
            String name = vcfRod.getKey();
            VCFHeader source = vcfRod.getValue();

            for (VCFHeaderLine line : source.getMetaData()) {
                String key = line.getKey();

                if(key.equals("center")) {
                    if(map.containsKey("center")) {
                        String newValue = map.get("center").getValue() + "," + line.getValue();
                        VCFHeaderLine newVCFHeaderLine = new VCFHeaderLine("center", newValue);
                        map.put("center", newVCFHeaderLine); // replace the old "center" with the new one
                    } else {
                        map.put("center", line);
                    }
                } else if(key.equals("INFO")) {
                    if(line instanceof VCFNamedHeaderLine) {
                        String infoKey = ((VCFNamedHeaderLine) line).getName();
                        if(infoMap.containsKey(infoKey))
                            mergeCompoundHeaderLine(infoMap, infoKey, line, logger);
                        else
                            infoMap.put(infoKey, line);
                    } else
                        throw new IllegalStateException("Incompatible header type, not VCFNamedHeaderLine: " + line);
                } else if(key.equals("FILTER")) {
                    if(line instanceof VCFFilterHeaderLine) {
                        String filterKey = ((VCFFilterHeaderLine) line).getName();
                        if(filterMap.containsKey(filterKey)) {
                            VCFHeaderLine other = filterMap.get(filterKey);
                            String lineName = ((VCFFilterHeaderLine) line).getName();
                            String otherName = ((VCFFilterHeaderLine) other).getName();
                            if ( !lineName.equals(otherName) )
                                throw new IllegalStateException("Incompatible header types: " + line + " " + other );
                        } else
                            filterMap.put(filterKey, line);
                    } else
                        throw new IllegalStateException("Incompatible header type, not VCFFilterHeaderLine: " + line);
                } else if(key.equals("FORMAT")) {
                    if(line instanceof VCFNamedHeaderLine) {
                        String formatKey = ((VCFNamedHeaderLine) line).getName();
                        if(formatMap.containsKey(formatKey))
                            mergeCompoundHeaderLine(formatMap, formatKey, line, logger);
                        else
                            formatMap.put(formatKey, line);
                    }
                } else if(key.equals("SAMPLE")) {
                    String sampleValue = insertCenter(line.getValue(), name);
                    String sampleKey = parseID(line.getValue()) + "." + name;
                    sampleMap.put(sampleKey, new VCFHeaderLine(key, sampleValue));
                } else {
                    if(map.containsKey(key)) {
                        VCFHeaderLine other = map.get(key);
                        if(line.equals(other))
                            continue;
                        else {
                            if ( logger != null ) logger.warn("Ignoring header line already in map: this header line = " + line + " already present header = " + other);
                            continue;
                        }

                    }else
                        map.put(key, line);

                }

            }
        }
        Set<VCFHeaderLine> headers = new HashSet<VCFHeaderLine>(map.values());
        headers.addAll(infoMap.values());
        headers.addAll(filterMap.values());
        headers.addAll(formatMap.values());
        headers.addAll(sampleMap.values());

        return headers;
    }

    /**
     * return a set of supported format lines; what we currently support for output in the genotype fields of a VCF
     * @return a set of VCF format lines
     */
    public static Set<VCFFormatHeaderLine> getSupportedHeaderStrings() {
        Set<VCFFormatHeaderLine> result = new HashSet<VCFFormatHeaderLine>();
        result.add(new VCFFormatHeaderLine(VCFConstants.GENOTYPE_KEY, 1, VCFHeaderLineType.String, "Genotype"));
        result.add(new VCFFormatHeaderLine(VCFConstants.GENOTYPE_QUALITY_KEY, 1, VCFHeaderLineType.Float, "Genotype Quality"));
        result.add(new VCFFormatHeaderLine(VCFConstants.DEPTH_KEY, 1, VCFHeaderLineType.Integer, "Read Depth (only filtered reads used for calling)"));
        result.add(new VCFFormatHeaderLine(VCFConstants.PHRED_GENOTYPE_LIKELIHOODS_KEY, 3, VCFHeaderLineType.Float, "Normalized, Phred-scaled likelihoods for AA,AB,BB genotypes where A=ref and B=alt; not applicable if site is not biallelic"));

        return result;
=======
    public static String rsIDOfFirstRealVariant(List<VariantContext> VCs, VariantContext.Type type) {
        if ( VCs == null )
            return null;

        String rsID = null;
        for ( VariantContext vc : VCs ) {
            if ( vc.getType() == type ) {
                rsID = vc.getID();
                break;
            }
        }

        return rsID;
>>>>>>> cb284eeb
    }
}<|MERGE_RESOLUTION|>--- conflicted
+++ resolved
@@ -116,9 +116,6 @@
         return fields;
     }
 
-<<<<<<< HEAD
-
-=======
     /** Only displays a warning if a logger is provided and an identical warning hasn't been already issued */
     private static final class HeaderConflictWarner {
         Logger logger;
@@ -135,7 +132,6 @@
             }
         }
     }
->>>>>>> cb284eeb
 
     public static Set<VCFHeaderLine> smartMergeHeaders(Collection<VCFHeader> headers, Logger logger) throws IllegalStateException {
         HashMap<String, VCFHeaderLine> map = new HashMap<String, VCFHeaderLine>(); // from KEY.NAME -> line
@@ -186,13 +182,8 @@
                                 throw new IllegalStateException("Incompatible header types, collision between these two types: " + line + " " + other );
                             }
                         }
-<<<<<<< HEAD
                         if ( ! compLine.getDescription().equals(compOther.getDescription()) )
-                            if ( logger != null ) logger.warn("Allowing unequal description fields through: keeping " + compOther + " excluding " + compLine);
-=======
-                        if ( ! compLine.getDescription().equals(compOther) )
                             conflictWarner.warn(line, "Allowing unequal description fields through: keeping " + compOther + " excluding " + compLine);
->>>>>>> cb284eeb
                     } else {
                         // we are not equal, but we're not anything special either
                         conflictWarner.warn(line, "Ignoring header line already in map: this header line = " + line + " already present header = " + other);
@@ -207,7 +198,6 @@
         return new HashSet<VCFHeaderLine>(map.values());
     }
 
-<<<<<<< HEAD
     /**
      * Merges what is believed to be a CompoundHeaderLine(from INFO or FORMAT) into pre-existing entry
      *
@@ -366,19 +356,7 @@
         return headers;
     }
 
-    /**
-     * return a set of supported format lines; what we currently support for output in the genotype fields of a VCF
-     * @return a set of VCF format lines
-     */
-    public static Set<VCFFormatHeaderLine> getSupportedHeaderStrings() {
-        Set<VCFFormatHeaderLine> result = new HashSet<VCFFormatHeaderLine>();
-        result.add(new VCFFormatHeaderLine(VCFConstants.GENOTYPE_KEY, 1, VCFHeaderLineType.String, "Genotype"));
-        result.add(new VCFFormatHeaderLine(VCFConstants.GENOTYPE_QUALITY_KEY, 1, VCFHeaderLineType.Float, "Genotype Quality"));
-        result.add(new VCFFormatHeaderLine(VCFConstants.DEPTH_KEY, 1, VCFHeaderLineType.Integer, "Read Depth (only filtered reads used for calling)"));
-        result.add(new VCFFormatHeaderLine(VCFConstants.PHRED_GENOTYPE_LIKELIHOODS_KEY, 3, VCFHeaderLineType.Float, "Normalized, Phred-scaled likelihoods for AA,AB,BB genotypes where A=ref and B=alt; not applicable if site is not biallelic"));
-
-        return result;
-=======
+
     public static String rsIDOfFirstRealVariant(List<VariantContext> VCs, VariantContext.Type type) {
         if ( VCs == null )
             return null;
@@ -392,6 +370,5 @@
         }
 
         return rsID;
->>>>>>> cb284eeb
     }
 }