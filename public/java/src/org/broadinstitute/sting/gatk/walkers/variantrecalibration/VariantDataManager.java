/*
 * Copyright (c) 2011 The Broad Institute
 *
 * Permission is hereby granted, free of charge, to any person
 * obtaining a copy of this software and associated documentation
 * files (the "Software"), to deal in the Software without
 * restriction, including without limitation the rights to use,
 * copy, modify, merge, publish, distribute, sublicense, and/or sell
 * copies of the Software, and to permit persons to whom the
 * Software is furnished to do so, subject to the following
 * conditions:
 *
 * The above copyright notice and this permission notice shall be
 * included in all copies or substantial portions of the Software.
 *
 * THE SOFTWARE IS PROVIDED "AS IS", WITHOUT WARRANTY OF ANY KIND,
 * EXPRESS OR IMPLIED, INCLUDING BUT NOT LIMITED TO THE WARRANTIES
 * OF MERCHANTABILITY, FITNESS FOR A PARTICULAR PURPOSE AND
 * NONINFRINGEMENT. IN NO EVENT SHALL THE AUTHORS OR COPYRIGHT
 * HOLDERS BE LIABLE FOR ANY CLAIM, DAMAGES OR OTHER LIABILITY,
 * WHETHER IN AN ACTION OF CONTRACT, TORT OR OTHERWISE, ARISING
 * FROM, OUT OF OR IN CONNECTION WITH THE SOFTWARE OR
 * THE USE OR OTHER DEALINGS IN THE SOFTWARE.
 */

package org.broadinstitute.sting.gatk.walkers.variantrecalibration;

import org.apache.log4j.Logger;
import org.broadinstitute.sting.gatk.GenomeAnalysisEngine;
import org.broadinstitute.sting.gatk.contexts.AlignmentContext;
import org.broadinstitute.sting.gatk.contexts.ReferenceContext;
import org.broadinstitute.sting.gatk.refdata.RefMetaDataTracker;
import org.broadinstitute.sting.utils.MathUtils;
import org.broadinstitute.sting.utils.collections.ExpandingArrayList;
import org.broadinstitute.sting.utils.exceptions.UserException;
import org.broadinstitute.sting.utils.variantcontext.VariantContext;

import java.io.PrintStream;
import java.util.ArrayList;
import java.util.Collections;
import java.util.List;

/**
 * Created by IntelliJ IDEA.
 * User: rpoplin
 * Date: Mar 4, 2011
 */

public class VariantDataManager {
    private ExpandingArrayList<VariantDatum> data;
    private final double[] meanVector;
    private final double[] varianceVector; // this is really the standard deviation
    public final ArrayList<String> annotationKeys;
    private final ExpandingArrayList<TrainingSet> trainingSets;
    private final VariantRecalibratorArgumentCollection VRAC;
    protected final static Logger logger = Logger.getLogger(VariantDataManager.class);


    public VariantDataManager( final List<String> annotationKeys, final VariantRecalibratorArgumentCollection VRAC ) {
        this.data = null;
        this.annotationKeys = new ArrayList<String>( annotationKeys );
        this.VRAC = VRAC;
        meanVector = new double[this.annotationKeys.size()];
        varianceVector = new double[this.annotationKeys.size()];
        trainingSets = new ExpandingArrayList<TrainingSet>();
    }

    public void setData( final ExpandingArrayList<VariantDatum> data ) {
        this.data = data;
    }

    public ExpandingArrayList<VariantDatum> getData() {
        return data;
    }

    public void normalizeData() {
        boolean foundZeroVarianceAnnotation = false;
        for( int iii = 0; iii < meanVector.length; iii++ ) {
            final double theMean = mean(iii);
            final double theSTD = standardDeviation(theMean, iii);
            logger.info( annotationKeys.get(iii) + String.format(": \t mean = %.2f\t standard deviation = %.2f", theMean, theSTD) );
            if( Double.isNaN(theMean) ) {
                throw new UserException.BadInput("Values for " + annotationKeys.get(iii) + " annotation not detected for ANY training variant in the input callset. VariantAnnotator may be used to add these annotations. See http://www.broadinstitute.org/gsa/wiki/index.php/VariantAnnotator");
            }

            foundZeroVarianceAnnotation = foundZeroVarianceAnnotation || (theSTD < 1E-6);
            meanVector[iii] = theMean;
            varianceVector[iii] = theSTD;
            for( final VariantDatum datum : data ) {
                // Transform each data point via: (x - mean) / standard deviation
                datum.annotations[iii] = ( datum.isNull[iii] ? GenomeAnalysisEngine.getRandomGenerator().nextGaussian() : ( datum.annotations[iii] - theMean ) / theSTD );
            }
        }
        if( foundZeroVarianceAnnotation ) {
            throw new UserException.BadInput( "Found annotations with zero variance. They must be excluded before proceeding." );
        }

        // trim data by standard deviation threshold and mark failing data for exclusion later
        for( final VariantDatum datum : data ) {
            boolean remove = false;
            for( final double val : datum.annotations ) {
                remove = remove || (Math.abs(val) > VRAC.STD_THRESHOLD);
            }
            datum.failingSTDThreshold = remove;
        }
    }

    public void addTrainingSet( final TrainingSet trainingSet ) {
        trainingSets.add( trainingSet );
    }

    public boolean checkHasTrainingSet() {
        for( final TrainingSet trainingSet : trainingSets ) {
            if( trainingSet.isTraining ) { return true; }
        }
        return false;
    }

    public boolean checkHasTruthSet() {
        for( final TrainingSet trainingSet : trainingSets ) {
            if( trainingSet.isTruth ) { return true; }
        }
        return false;
    }

    public boolean checkHasKnownSet() {
        for( final TrainingSet trainingSet : trainingSets ) {
            if( trainingSet.isKnown ) { return true; }
        }
        return false;
    }

    public ExpandingArrayList<VariantDatum> getTrainingData() {
        final ExpandingArrayList<VariantDatum> trainingData = new ExpandingArrayList<VariantDatum>();
        for( final VariantDatum datum : data ) {
            if( datum.atTrainingSite && !datum.failingSTDThreshold && datum.originalQual > VRAC.QUAL_THRESHOLD ) {
                trainingData.add( datum );
            }
        }
        logger.info( "Training with " + trainingData.size() + " variants after standard deviation thresholding." );
        if( trainingData.size() < VRAC.MIN_NUM_BAD_VARIANTS ) {
            logger.warn( "WARNING: Training with very few variant sites! Please check the model reporting PDF to ensure the quality of the model is reliable." );
        }
        return trainingData;
    }

    public ExpandingArrayList<VariantDatum> selectWorstVariants( double bottomPercentage, final int minimumNumber ) {
        // The return value is the list of training variants
        final ExpandingArrayList<VariantDatum> trainingData = new ExpandingArrayList<VariantDatum>();

        // First add to the training list all sites overlapping any bad sites training tracks
        for( final VariantDatum datum : data ) {
            if( datum.atAntiTrainingSite && !datum.failingSTDThreshold && !Double.isInfinite(datum.lod) ) {
                trainingData.add( datum );
            }
        }
        final int numBadSitesAdded = trainingData.size();
        logger.info( "Found " + numBadSitesAdded + " variants overlapping bad sites training tracks." );

        // Next sort the variants by the LOD coming from the positive model and add to the list the bottom X percent of variants
        Collections.sort( data );
        final int numToAdd = Math.max( minimumNumber - trainingData.size(), Math.round((float)bottomPercentage * data.size()) );
        if( numToAdd > data.size() ) {
            throw new UserException.BadInput( "Error during negative model training. Minimum number of variants to use in training is larger than the whole call set. One can attempt to lower the --minNumBadVariants arugment but this is unsafe." );
        } else if( numToAdd == minimumNumber - trainingData.size() ) {
            logger.warn( "WARNING: Training with very few variant sites! Please check the model reporting PDF to ensure the quality of the model is reliable." );
            bottomPercentage = ((float) numToAdd) / ((float) data.size());
        }
        int index = 0, numAdded = 0;
        while( numAdded < numToAdd ) {
            final VariantDatum datum = data.get(index++);
            if( !datum.atAntiTrainingSite && !datum.failingSTDThreshold && !Double.isInfinite(datum.lod) ) {
                datum.atAntiTrainingSite = true;
                trainingData.add( datum );
                numAdded++;
            }
        }
        logger.info( "Additionally training with worst " + String.format("%.3f", (float) bottomPercentage * 100.0f) + "% of passing data --> " + (trainingData.size() - numBadSitesAdded) + " variants with LOD <= " + String.format("%.4f", data.get(index).lod) + "." );
        return trainingData;
    }

    public ExpandingArrayList<VariantDatum> getRandomDataForPlotting( int numToAdd ) {
        numToAdd = Math.min(numToAdd, data.size());
        final ExpandingArrayList<VariantDatum> returnData = new ExpandingArrayList<VariantDatum>();
        for( int iii = 0; iii < numToAdd; iii++) {
            final VariantDatum datum = data.get(GenomeAnalysisEngine.getRandomGenerator().nextInt(data.size()));
            if( !datum.failingSTDThreshold ) {
                returnData.add(datum);
            }
        }

        // Add an extra 5% of points from bad training set, since that set is small but interesting
        for( int iii = 0; iii < Math.floor(0.05*numToAdd); iii++) {
            final VariantDatum datum = data.get(GenomeAnalysisEngine.getRandomGenerator().nextInt(data.size()));
            if( datum.atAntiTrainingSite && !datum.failingSTDThreshold ) { returnData.add(datum); }
            else { iii--; }
        }

        return returnData;
    }

    private double mean( final int index ) {
        double sum = 0.0;
        int numNonNull = 0;
        for( final VariantDatum datum : data ) {
            if( datum.atTrainingSite && !datum.isNull[index] ) { sum += datum.annotations[index]; numNonNull++; }
        }
        return sum / ((double) numNonNull);
    }

    private double standardDeviation( final double mean, final int index ) {
        double sum = 0.0;
        int numNonNull = 0;
        for( final VariantDatum datum : data ) {
            if( datum.atTrainingSite && !datum.isNull[index] ) { sum += ((datum.annotations[index] - mean)*(datum.annotations[index] - mean)); numNonNull++; }
        }
        return Math.sqrt( sum / ((double) numNonNull) );
    }

    public void decodeAnnotations( final VariantDatum datum, final VariantContext vc, final boolean jitter ) {
        final double[] annotations = new double[annotationKeys.size()];
        final boolean[] isNull = new boolean[annotationKeys.size()];
        int iii = 0;
        for( final String key : annotationKeys ) {
            isNull[iii] = false;
            annotations[iii] = decodeAnnotation( key, vc, jitter );
            if( Double.isNaN(annotations[iii]) ) { isNull[iii] = true; }
            iii++;
        }
        datum.annotations = annotations;
        datum.isNull = isNull;
    }

    private static double decodeAnnotation( final String annotationKey, final VariantContext vc, final boolean jitter ) {
        double value;

        try {
            value = Double.parseDouble( (String)vc.getAttribute( annotationKey ) );
            if( Double.isInfinite(value) ) { value = Double.NaN; }
            if( jitter && annotationKey.equalsIgnoreCase("HRUN") ) { // Integer valued annotations must be jittered a bit to work in this GMM
                  value += -0.25 + 0.5 * GenomeAnalysisEngine.getRandomGenerator().nextDouble();
            }
            if( jitter && annotationKey.equalsIgnoreCase("HaplotypeScore") && MathUtils.compareDoubles(value, 0.0, 0.0001) == 0 ) { value = -0.2 + 0.4*GenomeAnalysisEngine.getRandomGenerator().nextDouble(); }
            if( jitter && annotationKey.equalsIgnoreCase("FS") && MathUtils.compareDoubles(value, 0.0, 0.001) == 0 ) { value = -0.2 + 0.4*GenomeAnalysisEngine.getRandomGenerator().nextDouble(); }
        } catch( Exception e ) {
            value = Double.NaN; // The VQSR works with missing data by marginalizing over the missing dimension when evaluating the Gaussian mixture model
        }

        return value;
    }

    public void parseTrainingSets( final RefMetaDataTracker tracker, final ReferenceContext ref, final AlignmentContext context, final VariantContext evalVC, final VariantDatum datum, final boolean TRUST_ALL_POLYMORPHIC ) {
        datum.isKnown = false;
        datum.atTruthSite = false;
        datum.atTrainingSite = false;
        datum.atAntiTrainingSite = false;
        datum.prior = 2.0;
        datum.consensusCount = 0;

        for( final TrainingSet trainingSet : trainingSets ) {
<<<<<<< HEAD
            for( final VariantContext trainVC : tracker.getValues(VariantContext.class, trainingSet.name) ) {
=======
            for( final VariantContext trainVC : tracker.getVariantContexts( ref, trainingSet.name, null, context.getLocation(), true, false ) ) {
>>>>>>> f62f47d4
                if( trainVC != null && trainVC.isNotFiltered() && trainVC.isVariant() &&
                        ((evalVC.isSNP() && trainVC.isSNP()) || ((evalVC.isIndel()||evalVC.isMixed()) && (trainVC.isIndel()||trainVC.isMixed()))) &&
                        (TRUST_ALL_POLYMORPHIC || !trainVC.hasGenotypes() || trainVC.isPolymorphic()) ) {

                    datum.isKnown = datum.isKnown || trainingSet.isKnown;
                    datum.atTruthSite = datum.atTruthSite || trainingSet.isTruth;
                    datum.atTrainingSite = datum.atTrainingSite || trainingSet.isTraining;
                    datum.prior = Math.max( datum.prior, trainingSet.prior );
                    datum.consensusCount += ( trainingSet.isConsensus ? 1 : 0 );
                }
                if( trainVC != null ) {
                    datum.atAntiTrainingSite = datum.atAntiTrainingSite || trainingSet.isAntiTraining;
                }

            }
        }
    }

    public void writeOutRecalibrationTable( final PrintStream RECAL_FILE ) {
        for( final VariantDatum datum : data ) {
            RECAL_FILE.println(String.format("%s,%d,%d,%.4f,%s",
                    datum.contig, datum.start, datum.stop, datum.lod,
                    (datum.worstAnnotation != -1 ? annotationKeys.get(datum.worstAnnotation) : "NULL")));
        }
    }
}<|MERGE_RESOLUTION|>--- conflicted
+++ resolved
@@ -258,11 +258,7 @@
         datum.consensusCount = 0;
 
         for( final TrainingSet trainingSet : trainingSets ) {
-<<<<<<< HEAD
-            for( final VariantContext trainVC : tracker.getValues(VariantContext.class, trainingSet.name) ) {
-=======
-            for( final VariantContext trainVC : tracker.getVariantContexts( ref, trainingSet.name, null, context.getLocation(), true, false ) ) {
->>>>>>> f62f47d4
+            for( final VariantContext trainVC : tracker.getValues(VariantContext.class, trainingSet.name, ref.getLocus()) ) {
                 if( trainVC != null && trainVC.isNotFiltered() && trainVC.isVariant() &&
                         ((evalVC.isSNP() && trainVC.isSNP()) || ((evalVC.isIndel()||evalVC.isMixed()) && (trainVC.isIndel()||trainVC.isMixed()))) &&
                         (TRUST_ALL_POLYMORPHIC || !trainVC.hasGenotypes() || trainVC.isPolymorphic()) ) {
